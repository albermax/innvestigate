--- conflicted
+++ resolved
@@ -32,15 +32,12 @@
     return x_train, y_train, x_test, y_test
 
 
-<<<<<<< HEAD
-=======
 # def preprocess(X, zero_mean):
 #     X.copy()
 #     X /= 255
 #     if zero_mean:
 #         X -= 0.5
 #     return X
->>>>>>> 587f9b41
 
 def preprocess(X, input_range=[0,1]):
     #generically shifts data from interval
