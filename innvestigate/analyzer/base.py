# Begin: Python 2/3 compatibility header small
# Get Python 3 functionality:
from __future__ import\
    absolute_import, print_function, division, unicode_literals
from future.utils import raise_with_traceback, raise_from
# catch exception with: except Exception as e
from builtins import range, map, zip, filter
from io import open
import six
# End: Python 2/3 compatability header small


###############################################################################
###############################################################################
###############################################################################


import keras.layers
import keras.models
import numpy as np
import warnings


from .. import layers as ilayers
from .. import utils as iutils
from ..utils.keras import graph as kgraph


__all__ = [
    "AnalyzerBase",

    "TrainerMixin",
    "OneEpochTrainerMixin",

    "AnalyzerNetworkBase",
    "ReverseAnalyzerBase"
]


###############################################################################
###############################################################################
###############################################################################


class AnalyzerBase(object):
    """ The basic interface of an iNNvestigate analyzer.

    This class defines the basic interface for analyzers:

    >>> model = create_keras_model()
    >>> a = Analyzer(model)
    >>> a.fit(X_train)  # If analyzer needs training.
    >>> analysis = a.analyze(X_test)
    >>>
    >>> state = a.save()
    >>> a_new = A.load(*state)
    >>> analysis = a_new.analyze(X_test)

    :param model: A Keras model.
    :param disable_model_checks: Do not execute model checks that enforce
      compatibility of analyzer and model.

    .. note:: To develop a new analyzer derive from
      :class:`AnalyzerNetworkBase`.
    """

    # Should be specified by the base class.
    _model_checks = []

    def __init__(self, model, disable_model_checks=False):
        self._model = model
        self._disable_model_checks = disable_model_checks

        if not self._disable_model_checks and len(self._model_checks) > 0:
            checks = [x["check"] for x in self._model_checks]
            types = [x.get("type", "exception") for x in self._model_checks]
            messages = [x["message"] for x in self._model_checks]

            checked = kgraph.model_contains(self._model, checks,
                                            return_only_counts=True)
            tmp = zip(iutils.to_list(checked), messages, types)
            for check_count, message, check_type in tmp:
                if check_count > 0:
                    if check_type == "exception":
                        raise Exception(message)
                    elif check_type == "warning":
                        # TODO: fix only first warning is showed.
                        # but all should be.
                        warnings.warn(message)
                    else:
                        raise NotImplementedError()

    def fit(self, *args, disable_no_training_warning=False, **kwargs):
        """
        Stub that eats arguments. If an analyzer needs training
        include :class:`TrainerMixin`.

        :param disable_no_training_warning: Do not warn if this function is
          called despite no training is needed.
        """
        if not disable_no_training_warning:
            # issue warning if not training is foreseen,
            # but is fit is still called.
            warnings.warn("This analyzer does not need to be trained."
                          " Still fit() is called.", RuntimeWarning)

    def fit_generator(self, *args,
                      disable_no_training_warning=False, **kwargs):
        """
        Stub that eats arguments. If an analyzer needs training
        include :class:`TrainerMixin`.

        :param disable_no_training_warning: Do not warn if this function is
          called despite no training is needed.
        """
        if not disable_no_training_warning:
            # issue warning if not training is foreseen,
            # but is fit is still called.
            warnings.warn("This analyzer does not need to be trained."
                          " Still fit_generator() is called.", RuntimeWarning)

    def analyze(self, X):
        """
        Analyze the behavior of model on input `X`.

        :param X: Input as expected by model.
        """
        raise NotImplementedError()

    def _get_state(self):
        state = {
            "model_json": self._model.to_json(),
            "model_weights": self._model.get_weights(),
            "disable_model_checks": self._disable_model_checks,
        }
        return state

    def save(self):
        """
        Save state of analyzer, can be passed to :func:`Analyzer.load`
        to resemble the analyzer.

        :return: The class name and the state.
        """
        state = self._get_state()
        class_name = self.__class__.__name__
        return class_name, state

    def save_npz(self, fname):
        """
        Save state of analyzer, can be passed to :func:`Analyzer.load_npz`
        to resemble the analyzer.

        :param fname: The file's name.
        """
        class_name, state = self.save()
        np.savez(fname, **{"class_name": class_name,
                           "state": state})

    @classmethod
    def _state_to_kwargs(clazz, state):
        model_json = state.pop("model_json")
        model_weights = state.pop("model_weights")
        disable_model_checks = state.pop("disable_model_checks")
        assert len(state) == 0

        model = keras.models.model_from_json(model_json)
        model.set_weights(model_weights)
        return {"model": model,
                "disable_model_checks": disable_model_checks}

    @staticmethod
    def load(class_name, state):
        """
        Resembles an analyzer from the state created by
        :func:`analyzer.save()`.

        :param class_name: The analyzer's class name.
        :param state: The analyzer's state.
        """
        # Todo:do in a smarter way!
        import innvestigate.analyzer
        clazz = getattr(innvestigate.analyzer, class_name)

        kwargs = clazz._state_to_kwargs(state)
        return clazz(**kwargs)

    @staticmethod
    def load_npz(fname):
        """
        Resembles an analyzer from the file created by
        :func:`analyzer.save_npz()`.

        :param fname: The file's name.
        """
        f = np.load(fname)

        class_name = f["class_name"].item()
        state = f["state"].item()
        return AnalyzerBase.load(class_name, state)


###############################################################################
###############################################################################
###############################################################################


class TrainerMixin(object):
    """Mixin for analyzer that adapt to data.

    This convenience interface exposes a Keras like training routing
    to the user.
    """

    # todo: extend with Y
    def fit(self,
            X=None,
            batch_size=32,
            **kwargs):
        """
        Takes the same parameters as Keras's :func:`model.fit` function.
        """
        generator = iutils.BatchSequence(X, batch_size)
        return self._fit_generator(generator,
                                  **kwargs)

    def fit_generator(self, *args, **kwargs):
        """
        Takes the same parameters as Keras's :func:`model.fit_generator`
        function.
        """
        return self._fit_generator(*args, **kwargs)

    def _fit_generator(self,
                       generator,
                       steps_per_epoch=None,
                       epochs=1,
                       max_queue_size=10,
                       workers=1,
                       use_multiprocessing=False,
                       verbose=0,
                       disable_no_training_warning=None):
        raise NotImplementedError()


class OneEpochTrainerMixin(TrainerMixin):
    """Exposes the same interface and functionality as :class:`TrainerMixin`
    except that the training is limited to one epoch.
    """

    def fit(self, *args, **kwargs):
        """
        Same interface as :func:`fit` of :class:`TrainerMixin` except that
        the parameter epoch is fixed to 1.
        """
        return super(OneEpochTrainerMixin, self).fit(*args, epochs=1, **kwargs)

    def fit_generator(self, *args, steps=None, **kwargs):
        """
        Same interface as :func:`fit_generator` of :class:`TrainerMixin` except that
        the parameter epoch is fixed to 1.
        """
        return super(OneEpochTrainerMixin, self).fit_generator(
            *args,
            steps_per_epoch=steps,
            epochs=1,
            **kwargs)


###############################################################################
###############################################################################
###############################################################################


class AnalyzerNetworkBase(AnalyzerBase):
    """Convenience interface for analyzers.

    This class provides helpful functionality to create analyzer's.
    Basically it:

    * takes the input model and adds a layer that selects
      the desired output neuron to analyze.
    * passes the new model to :func:`_create_analysis` which should
      return the analysis as Keras tensors.
    * compiles the function and serves the output to :func:`analyze` calls.
    * allows :func:`_create_analysis` to return tensors
      that are intercept for debugging purposes.

    :param neuron_selection_mode: How to select the neuron to analyze.
      Possible values are 'max_activation', 'index' for the neuron
      (expects indices at :func:`analyze` calls), 'all' take all neurons.
    """

    def __init__(self, model,
                 neuron_selection_mode="max_activation",
                 **kwargs):
        super(AnalyzerNetworkBase, self).__init__(model, **kwargs)

        if neuron_selection_mode not in ["max_activation", "index", "all"]:
            raise ValueError("neuron_selection parameter is not valid.")
        self._neuron_selection_mode = neuron_selection_mode

    def compile_analyzer(self):
        """
        Compiles the analyze functionality. If not called beforehand
        it will be called by :func:`analyze`.
        """
        model = self._model
        neuron_selection_mode = self._neuron_selection_mode

        neuron_selection_inputs = []
        model_inputs, model_output = model.inputs, model.outputs
        if len(model_output) > 1:
            raise ValueError("Only models with one output tensor are allowed.")

        if neuron_selection_mode == "max_activation":
            model_output = ilayers.Max()(model_output)
        elif neuron_selection_mode == "index":
            # todo: implement index mode
            raise NotImplementedError("Only a stub present so far.")
            neuron_indexing = keras.layers.Input(shape=[None, None])
            neuron_selection_inputs += neuron_indexing

            model_output = keras.layers.Index()([model_output, neuron_indexing])
        elif neuron_selection_mode == "all":
            pass
        else:
            raise NotImplementedError()

        model = keras.models.Model(inputs=model_inputs+neuron_selection_inputs,
                                   outputs=model_output)
        tmp = self._create_analysis(model)
        try:
            analysis_outputs, debug_outputs, constant_inputs = tmp
        except (TypeError, ValueError):
            try:
                analysis_outputs, debug_outputs = tmp
                constant_inputs = list()
            except (TypeError, ValueError):
                analysis_outputs = iutils.to_list(tmp)
                constant_inputs, debug_outputs = list(), list()

        self._n_data_input = len(model_inputs)
        self._n_constant_input = len(constant_inputs)
        self._n_data_output = len(analysis_outputs)
        self._n_debug_output = len(debug_outputs)
        self._analyzer_model = keras.models.Model(
            inputs=model_inputs+neuron_selection_inputs+constant_inputs,
            outputs=analysis_outputs+debug_outputs)
        #self._analyzer_model.compile(optimizer="sgd", loss="mse")

    def _create_analysis(self, model):
        raise NotImplementedError()

    def _handle_debug_output(self, debug_values):
        raise NotImplementedError()

    def analyze(self, X, neuron_selection=None):
        """
        Same interface as :class:`Analyzer` besides

        :param neuron_selection: If neuron_selection_mode is 'index' this
          should be the indices for the chosen neuron(s).
        """
        if not hasattr(self, "_analyzer_model"):
            self.compile_analyzer()

        # todo: update all interfaces, X can be a list.
        if(neuron_selection is not None and
           self._neuron_selection_mode != "index"):
            raise ValueError("Only neuron_selection_mode 'index' expects "
                             "the neuron_selection parameter.")
        if(neuron_selection is None and
           self._neuron_selection_mode == "index"):
            raise ValueError("neuron_selection_mode 'index' expects "
                             "the neuron_selection parameter.")

        if self._neuron_selection_mode == "index":
            ret = self._analyzer_model.predict_on_batch(X, neuron_selection)
        else:
            ret = self._analyzer_model.predict_on_batch(X)

        if self._n_debug_output > 0:
            self._handle_debug_output(ret[-self._n_debug_output:])
            ret = ret[:-self._n_debug_output]

        if isinstance(ret, list) and len(ret) == 1:
            ret = ret[0]
        return ret

    def _get_state(self):
        state = super(AnalyzerNetworkBase, self)._get_state()
        state.update({"neuron_selection_mode": self._neuron_selection_mode})
        return state

    @classmethod
    def _state_to_kwargs(clazz, state):
        neuron_selection_mode = state.pop("neuron_selection_mode")
        kwargs = super(AnalyzerNetworkBase, clazz)._state_to_kwargs(state)
        kwargs.update({"neuron_selection_mode": neuron_selection_mode})
        return kwargs


class ReverseAnalyzerBase(AnalyzerNetworkBase):
    """Convenience class for analyzers that revert the model's structure.

    This class contains many helper functions around the graph
    reverse function :func:`innvestigate.utils.keras.graph.reverse_model`.

    The deriving classes should specify how the graph should be reverted
    by implementing the following functions:

    * :func:`_reverse_mapping(layer)` given a layer this function
      returns a reverse mapping for the layer as specified in
      :func:`innvestigate.utils.keras.graph.reverse_model` or None.
    * :func:`_default_reverse_mapping` defines the default
      reverse mapping.
    * :func:`_head_mapping` defines how the outputs of the model
      should be instantiated before the are passed to the reversed
      network.

    Furthermore other parameters of the function
    :func:`innvestigate.utils.keras.graph.reverse_model` can
    be changed by setting the according parameters of the
    init function:

    :param reverse_verbose: Be print information on the reverse process.
    :param reverse_clip_values: Clip the values that are passed along
      the reverted network. Expects tuple (min, max).
    :param reverse_project_bottleneck_layers: Project the value range
      of bottleneck tensors in the reverse network into another range.
    :param reverse_check_min_max_values: Print the min/max values
      observed in each tensor along the reverse network whenever
      :func:`analyze` is called.
    :param reverse_check_finite: Check if values passed along the
      reverse network are finite.
    :param reverse_reapply_on_copied_layers: See
      :func:`innvestigate.utils.keras.graph.reverse_model`.
    """


    # Should be specified by the base class.
    _conditional_mappings = []

    def __init__(self,
                 model,
                 reverse_verbose=False,
                 reverse_clip_values=False,
                 reverse_project_bottleneck_layers=False,
                 reverse_check_min_max_values=False,
                 reverse_check_finite=False,
                 reverse_reapply_on_copied_layers=False,
                 **kwargs):
        self._reverse_verbose = reverse_verbose
        self._reverse_clip_values = reverse_clip_values
        self._reverse_project_bottleneck_layers = (
            reverse_project_bottleneck_layers)
        self._reverse_check_min_max_values = reverse_check_min_max_values
        self._reverse_check_finite = reverse_check_finite
        self._reverse_reapply_on_copied_layers = (
            reverse_reapply_on_copied_layers)
        super(ReverseAnalyzerBase, self).__init__(model, **kwargs)

    def _reverse_mapping(self, layer):
        for condition, reverse_f in self._conditional_mappings:
            if condition(layer):
                return reverse_f
        return None

    def _default_reverse_mapping(self, Xs, Ys, reversed_Ys, reverse_state):
        # The gradient.
        return ilayers.GradientWRT(len(Xs))(Xs+Ys+reversed_Ys)

    def _head_mapping(self, X):
        return X

    def _create_analysis(self, model):
        return_all_reversed_tensors = (
            self._reverse_check_min_max_values or
            self._reverse_check_finite
        )
        ret = kgraph.reverse_model(
            model,
            reverse_mappings=self._reverse_mapping,
            default_reverse_mapping=self._default_reverse_mapping,
            head_mapping=self._head_mapping,
            verbose=self._reverse_verbose,
            clip_all_reversed_tensors=self._reverse_clip_values,
            project_bottleneck_tensors=self._reverse_project_bottleneck_layers,
            return_all_reversed_tensors=return_all_reversed_tensors)

        if return_all_reversed_tensors:
            debug_tensors = []
            self._debug_tensors_indices = {}

            values = list(six.itervalues(ret[1]))
            mapping = {i: v["id"] for i, v in enumerate(values)}
            tensors = [v["final_tensor"] for v in values]
            self._reverse_tensors_mapping = mapping

            if self._reverse_check_min_max_values:
                tmp = [ilayers.Min(None)(x) for x in tensors]
                self._debug_tensors_indices["min"] = (
                    len(debug_tensors),
                    len(debug_tensors)+len(tmp))
                debug_tensors += tmp

                tmp = [ilayers.Max(None)(x) for x in tensors]
                self._debug_tensors_indices["max"] = (
                    len(debug_tensors),
                    len(debug_tensors)+len(tmp))
                debug_tensors += tmp

            if self._reverse_check_finite:
                tmp = iutils.to_list(ilayers.FiniteCheck()(tensors))
                self._debug_tensors_indices["finite"] = (
                    len(debug_tensors),
                    len(debug_tensors)+len(tmp))
                debug_tensors += tmp

            ret = (ret[0], debug_tensors)
        return ret

    def _handle_debug_output(self, debug_values):

        if self._reverse_check_min_max_values:
            indices = self._debug_tensors_indices["min"]
            tmp = debug_values[indices[0]:indices[1]]
            tmp = sorted([(self._reverse_tensors_mapping[i], v)
                          for i, v in enumerate(tmp)])
            print("Minimum values in tensors: "
                  "((NodeID, TensorID), Value) - {}".format(tmp))

            indices = self._debug_tensors_indices["max"]
            tmp = debug_values[indices[0]:indices[1]]
            tmp = sorted([(self._reverse_tensors_mapping[i], v)
                          for i, v in enumerate(tmp)])
            print("Maximum values in tensors: "
                  "((NodeID, TensorID), Value) - {}".format(tmp))

        if self._reverse_check_finite:
            indices = self._debug_tensors_indices["finite"]
            tmp = debug_values[indices[0]:indices[1]]
            nfinite_tensors = np.flatnonzero(np.asarray(tmp) > 0)

            if len(nfinite_tensors) > 0:
                nfinite_tensors = sorted([self._reverse_tensors_mapping[i]
                                          for i in nfinite_tensors])
                print("Not finite values found in following nodes: "
<<<<<<< HEAD
                      "(NodeID, TensorID) - {}".format(nfinite_tensors))
        pass
=======
                      "(ReverseID, TensorID) - {}".format(nfinite_tensors))

>>>>>>> 7f2f5dfb

    def _get_state(self):
        state = super(ReverseAnalyzerBase, self)._get_state()
        state.update({"reverse_verbose": self._reverse_verbose})
        state.update({"reverse_clip_values": self._reverse_clip_values})
        state.update({"reverse_project_bottleneck_layers":
                      self._reverse_project_bottleneck_layers})
        state.update({"reverse_check_min_max_values":
                      self._reverse_check_min_max_values})
        state.update({"reverse_check_finite": self._reverse_check_finite})
        state.update({"reverse_reapply_on_copied_layers":
                      self._reverse_reapply_on_copied_layers})
        return state

    @classmethod
    def _state_to_kwargs(clazz, state):
        reverse_verbose = state.pop("reverse_verbose")
        reverse_clip_values = state.pop("reverse_clip_values")
        reverse_project_bottleneck_layers = (
            state.pop("reverse_project_bottleneck_layers"))
        reverse_check_min_max_values = (
            state.pop("reverse_check_min_max_values"))
        reverse_check_finite = state.pop("reverse_check_finite")
        reverse_reapply_on_copied_layers = (
            state.pop("reverse_reapply_on_copied_layers"))
        kwargs = super(ReverseAnalyzerBase, clazz)._state_to_kwargs(state)
        kwargs.update({"reverse_verbose": reverse_verbose,
                       "reverse_clip_values": reverse_clip_values,
                       "reverse_project_bottleneck_layers":
                       reverse_project_bottleneck_layers,
                       "reverse_check_min_max_values":
                       reverse_check_min_max_values,
                       "reverse_check_finite": reverse_check_finite,
                       "reverse_reapply_on_copied_layers":
                       reverse_reapply_on_copied_layers})
        return kwargs<|MERGE_RESOLUTION|>--- conflicted
+++ resolved
@@ -547,13 +547,7 @@
                 nfinite_tensors = sorted([self._reverse_tensors_mapping[i]
                                           for i in nfinite_tensors])
                 print("Not finite values found in following nodes: "
-<<<<<<< HEAD
                       "(NodeID, TensorID) - {}".format(nfinite_tensors))
-        pass
-=======
-                      "(ReverseID, TensorID) - {}".format(nfinite_tensors))
-
->>>>>>> 7f2f5dfb
 
     def _get_state(self):
         state = super(ReverseAnalyzerBase, self)._get_state()
