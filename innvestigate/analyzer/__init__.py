--- conflicted
+++ resolved
@@ -10,12 +10,12 @@
 from .base import NotAnalyzeableModelException
 from .base import ReverseAnalyzerBase
 # from .deeplift import DeepLIFTWrapper
-#from .gradient_based import Gradient
-#from .gradient_based import InputTimesGradient
-#from .gradient_based import GuidedBackprop
-#from .gradient_based import Deconvnet
-#from .gradient_based import IntegratedGradients
-#from .gradient_based import SmoothGrad
+from .gradient_based import Gradient
+from .gradient_based import InputTimesGradient
+from .gradient_based import GuidedBackprop
+from .gradient_based import Deconvnet
+# from .gradient_based import IntegratedGradients
+# from .gradient_based import SmoothGrad
 # from .misc import Input
 # from .misc import Random
 # from .pattern_based import PatternNet
@@ -43,22 +43,13 @@
 from .relevance_based.relevance_analyzer import LRPSequentialCompositeB
 from .relevance_based.relevance_analyzer import LRPSequentialCompositeAFlat
 from .relevance_based.relevance_analyzer import LRPSequentialCompositeBFlat
-<<<<<<< HEAD
+from .relevance_based.relevance_analyzer import LRPRuleUntilIndex
 from .deeptaylor import DeepTaylor
 from .deeptaylor import BoundedDeepTaylor
-# from .wrapper import WrapperBase
-# from .wrapper import AugmentReduceBase
-# from .wrapper import GaussianSmoother
-# from .wrapper import PathIntegrator
-=======
-from .relevance_based.relevance_analyzer import LRPRuleUntilIndex
-# from .deeptaylor import DeepTaylor
-# from .deeptaylor import BoundedDeepTaylor
 from .wrapper import WrapperBase
 from .wrapper import AugmentReduceBase
 from .wrapper import GaussianSmoother
 from .wrapper import PathIntegrator
->>>>>>> d143eb75
 
 
 # Disable pyflaks warnings:
